--- conflicted
+++ resolved
@@ -20,8 +20,6 @@
 		-v $(CURDIR)/run.py:/ultralytics/run.py \
 		-v $(CURDIR)/hw_info.py:/ultralytics/hw_info.py \
 		-v $(CURDIR)/outputs:/ultralytics/outputs \
-<<<<<<< HEAD
-=======
 		ultralytics/ultralytics:latest \
 		${CONTAINER_NAME} /bin/bash -c "ls && \
 		python3 train_setup.py &&\
@@ -68,29 +66,14 @@
 		-v $(CURDIR)/LegoGears_v2:/ultralytics/LegoGears_v2 \
 		-v $(CURDIR)/LG_v2.yaml:/ultralytics/LG_v2.yaml \
 		-v $(CURDIR)/train_setup.py:/ultralytics/train_setup.py \
->>>>>>> 218f7a4a
-		ultralytics/ultralytics:latest \
-		${CONTAINER_NAME} /bin/bash -c "ls && \
-		python3 train_setup.py &&\
-		exec /bin/bash"
-
-benchmark-ultra benchmark: check-dataset
-	docker pull ultralytics/ultralytics:latest
-	docker run -it --shm-size=4gb --gpus all \
-		-v $(CURDIR)/LegoGears_v2:/ultralytics/LegoGears_v2 \
-		-v $(CURDIR)/LG_v2.yaml:/ultralytics/LG_v2.yaml \
-		-v $(CURDIR)/train_setup.py:/ultralytics/train_setup.py \
 		-v $(CURDIR)/run.py:/ultralytics/run.py \
 		-v $(CURDIR)/hw_info.py:/ultralytics/hw_info.py \
 		-v $(CURDIR)/outputs:/ultralytics/outputs \
 		ultralytics/ultralytics:latest \
 		${CONTAINER_NAME} /bin/bash -c "ls && \
 		python3 train_setup.py &&\
-		pip install --no-cache-dir cloudmesh-common git+https://github.com/cloudmesh/cloudmesh-gpu.git &&\
-		python3 run.py &&\
 		exec /bin/bash"
 
-# yolo detect train data=LG_v2.yaml model=yolo11n.pt epochs=2134 batch=64
-# yolo detect train data=LG_v2.yaml model=yolo11n.pt epochs=1 batch=64
-#moving files to get the info : mv runs/detect/train outputs
-#locate benchmark_bundle__default_username__NVIDIA_RTX_A6000-_NVIDIA_RTX_A6000__Intel_R_Xeon_R_Gold_6226R_CPU_2.90GHz__20250928_160849.zip+		# yolo detect train data=LG_v2.yaml model=yolo11n.pt epochs=2134 batch=64
+
+		