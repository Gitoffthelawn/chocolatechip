CONTAINER_NAME:="my_cvat_api"
HOST_DIR=$(CURDIR)
hello: stop
	docker build -t cvat-api .
<<<<<<< HEAD
	docker run -d --name=$(CONTAINER_NAME) --env-file .env -v $(HOST_DIR):/app cvat-api
=======
	docker run -d --name=$(CONTAINER_NAME) -v $(HOST_DIR):/app cvat-api
>>>>>>> c61f84dc

stop down:
	-docker stop $(CONTAINER_NAME)
	-docker rm $(CONTAINER_NAME)

shell: hello
	docker exec -it $(CONTAINER_NAME) /bin/bash<|MERGE_RESOLUTION|>--- conflicted
+++ resolved
@@ -1,16 +1,18 @@
 CONTAINER_NAME:="my_cvat_api"
 HOST_DIR=$(CURDIR)
 hello: stop
+HOST_DIR=$(CURDIR)
+hello: stop
 	docker build -t cvat-api .
-<<<<<<< HEAD
 	docker run -d --name=$(CONTAINER_NAME) --env-file .env -v $(HOST_DIR):/app cvat-api
-=======
-	docker run -d --name=$(CONTAINER_NAME) -v $(HOST_DIR):/app cvat-api
->>>>>>> c61f84dc
 
+stop down:
 stop down:
 	-docker stop $(CONTAINER_NAME)
 	-docker rm $(CONTAINER_NAME)
 
 shell: hello
+	docker exec -it $(CONTAINER_NAME) /bin/bash
+
+shell: hello
 	docker exec -it $(CONTAINER_NAME) /bin/bash