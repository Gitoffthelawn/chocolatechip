--- conflicted
+++ resolved
@@ -434,21 +434,11 @@
 ## v2v
 ##
 
-<<<<<<< HEAD
-p2v = False
-df_type = "track"
-=======
 # p2v = False
->>>>>>> 214dee60
 
 # heatmap_generator(df_type, mean, inter, p2v)
 
-<<<<<<< HEAD
-p2v = True
-heatmap_generator(df_type, mean, inter, p2v)
-=======
 
 df_type = "track"
 heatmap_generator(df_type, mean, inter, p2v, pedestrian_counting=True)
-heatmap_generator(df_type, mean, inter, p2v, pedestrian_counting=False)
->>>>>>> 214dee60
+heatmap_generator(df_type, mean, inter, p2v, pedestrian_counting=False)