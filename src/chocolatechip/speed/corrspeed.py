--- conflicted
+++ resolved
@@ -1,308 +1,287 @@
-from chocolatechip.MySQLConnector import MySQLConnector
-from yaspin import yaspin
-from yaspin.spinners import Spinners
-import pandas as pd
-import matplotlib.pyplot as plt
-import os
-import seaborn as sns
-from scipy.stats import pearsonr
-
-def get_times(iid: int):
-    if iid == 3287:
-        times = [
-            '2024-02-26 07:00:00.000', '2024-02-26 19:00:00.000',
-            '2024-02-27 07:00:00.000', '2024-02-27 19:00:00.000',
-            '2024-02-28 07:00:00.000', '2024-02-28 19:00:00.000',
-            '2024-03-07 07:00:00.000', '2024-03-07 19:00:00.000',
-            '2024-03-08 07:00:00.000', '2024-03-08 19:00:00.000',
-            '2024-03-09 07:00:00.000', '2024-03-09 19:00:00.000',
-            '2024-03-10 07:00:00.000', '2024-03-10 19:00:00.000',
-            '2024-03-12 07:00:00.000', '2024-03-12 19:00:00.000',
-            '2024-03-13 07:00:00.000', '2024-03-13 19:00:00.000',
-            '2024-03-14 07:00:00.000', '2024-03-14 19:00:00.000',
-            '2024-03-15 07:00:00.000', '2024-03-15 19:00:00.000',
-            '2024-03-16 07:00:00.000', '2024-03-16 19:00:00.000'
-            ]
-    
-    elif iid == 3248:
-        times = [
-         '2024-02-26 07:00:00.000', '2024-02-26 19:00:00.000',
-         '2024-02-27 07:00:00.000', '2024-02-27 19:00:00.000',
-         '2024-02-28 07:00:00.000', '2024-02-28 19:00:00.000',
-         '2024-03-06 07:00:00.000', '2024-03-06 19:00:00.000',
-         '2024-03-07 07:00:00.000', '2024-03-07 19:00:00.000',
-         '2024-03-08 07:00:00.000', '2024-03-08 19:00:00.000',
-         '2024-03-09 07:00:00.000', '2024-03-09 19:00:00.000',
-         '2024-03-10 07:00:00.000', '2024-03-10 19:00:00.000',
-         '2024-03-12 07:00:00.000', '2024-03-12 19:00:00.000',
-         '2024-03-13 07:00:00.000', '2024-03-13 19:00:00.000',
-         '2024-03-14 07:00:00.000', '2024-03-14 19:00:00.000',
-         '2024-03-16 07:00:00.000', '2024-03-16 19:00:00.000',
-         '2024-03-20 07:00:00.000', '2024-03-20 19:00:00.000',
-         '2024-03-21 07:00:00.000', '2024-03-21 19:00:00.000',
-         '2024-03-22 07:00:00.000', '2024-03-22 19:00:00.000',
-         '2024-03-23 07:00:00.000', '2024-03-23 19:00:00.000',
-         '2024-03-24 07:00:00.000', '2024-03-24 19:00:00.000',
-         '2024-03-25 07:00:00.000', '2024-03-25 19:00:00.000',
-         '2024-03-26 07:00:00.000', '2024-03-26 19:00:00.000',
-         '2024-04-06 07:00:00.000', '2024-04-06 19:00:00.000',
-         '2024-04-07 07:00:00.000', '2024-04-07 19:00:00.000',
-         '2024-04-08 07:00:00.000', '2024-04-08 19:00:00.000'
-         ]
-        
-    elif iid == 3032:
-        times = [
-        '2024-04-03 07:00:00.000', '2024-04-03 19:00:00.000']
-        ''',
-        '2024-04-04 07:00:00.000', '2024-04-04 19:00:00.000',
-        '2024-04-05 07:00:00.000', '2024-04-05 19:00:00.000',
-        '2024-04-06 07:00:00.000', '2024-04-06 19:00:00.000',
-        '2024-04-07 07:00:00.000', '2024-04-07 19:00:00.000',
-        '2024-04-08 07:00:00.000', '2024-04-08 19:00:00.000',
-        '2024-04-10 07:00:00.000', '2024-04-10 19:00:00.000',
-        '2024-04-11 07:00:00.000', '2024-04-11 19:00:00.000',
-        '2024-04-13 07:00:00.000', '2024-04-13 19:00:00.000',
-        '2024-04-14 07:00:00.000', '2024-04-14 19:00:00.000',
-        '2024-04-15 07:00:00.000', '2024-04-15 19:00:00.000',
-        '2024-04-16 07:00:00.000', '2024-04-16 19:00:00.000',
-        '2024-04-17 07:00:00.000', '2024-04-17 19:00:00.000',
-        '2024-04-19 07:00:00.000', '2024-04-19 19:00:00.000',
-        '2024-04-20 07:00:00.000', '2024-04-20 19:00:00.000',
-        '2024-04-21 07:00:00.000', '2024-04-21 19:00:00.000',
-        '2024-04-22 07:00:00.000', '2024-04-22 19:00:00.000',
-        '2024-04-23 07:00:00.000', '2024-04-23 19:00:00.000',
-            ]'''
-        
-    elif iid == 3265:
-        times = [  #3265 University
-         '2024-04-03 07:00:00.000', '2024-04-03 19:00:00.000',
-         '2024-04-04 07:00:00.000', '2024-04-04 19:00:00.000',
-         '2024-04-05 07:00:00.000', '2024-04-05 19:00:00.000',
-         '2024-04-06 07:00:00.000', '2024-04-06 19:00:00.000',
-         '2024-04-07 07:00:00.000', '2024-04-07 19:00:00.000',
-         '2024-04-08 07:00:00.000', '2024-04-08 19:00:00.000',
-         '2024-04-09 07:00:00.000', '2024-04-09 19:00:00.000',
-         '2024-04-10 07:00:00.000', '2024-04-10 19:00:00.000',
-         '2024-04-11 07:00:00.000', '2024-04-11 19:00:00.000',
-         '2024-04-12 07:00:00.000', '2024-04-12 19:00:00.000',
-         '2024-04-13 07:00:00.000', '2024-04-13 19:00:00.000',
-         '2024-04-14 07:00:00.000', '2024-04-14 19:00:00.000',
-         '2024-04-15 07:00:00.000', '2024-04-15 19:00:00.000',
-         '2024-04-16 07:00:00.000', '2024-04-16 19:00:00.000',
-         '2024-04-17 07:00:00.000', '2024-04-17 19:00:00.000',
-         '2024-04-20 07:00:00.000', '2024-04-20 19:00:00.000',
-         '2024-04-21 07:00:00.000', '2024-04-21 19:00:00.000',
-         '2024-04-22 07:00:00.000', '2024-04-22 19:00:00.000',
-         '2024-04-23 07:00:00.000', '2024-04-23 19:00:00.000'
-         ]
-        
-    elif iid == 3334:
-        times = [  #3334 61st
-         '2024-03-05 07:00:00.000', '2024-03-05 19:00:00.000',
-         '2024-03-06 07:00:00.000', '2024-03-06 19:00:00.000',
-         '2024-03-08 07:00:00.000', '2024-03-08 19:00:00.000',
-         '2024-03-09 07:00:00.000', '2024-03-09 19:00:00.000',
-         '2024-03-12 07:00:00.000', '2024-03-12 19:00:00.000',
-         '2024-04-02 07:00:00.000', '2024-04-02 19:00:00.000',
-         '2024-04-03 07:00:00.000', '2024-04-03 19:00:00.000',
-         '2024-04-04 07:00:00.000', '2024-04-04 19:00:00.000',
-         '2024-04-05 07:00:00.000', '2024-04-05 19:00:00.000',
-         '2024-04-06 07:00:00.000', '2024-04-06 19:00:00.000',
-         '2024-04-07 07:00:00.000', '2024-04-07 19:00:00.000',
-         '2024-04-08 07:00:00.000', '2024-04-08 19:00:00.000',
-         '2024-04-09 07:00:00.000', '2024-04-09 19:00:00.000',
-         '2024-04-10 07:00:00.000', '2024-04-10 19:00:00.000',
-         '2024-04-11 07:00:00.000', '2024-04-11 19:00:00.000',
-         '2024-04-12 07:00:00.000', '2024-04-12 19:00:00.000',
-         '2024-04-13 07:00:00.000', '2024-04-13 19:00:00.000',
-         '2024-04-14 07:00:00.000', '2024-04-14 19:00:00.000',
-         '2024-04-15 07:00:00.000', '2024-04-15 19:00:00.000',
-         '2024-04-16 07:00:00.000', '2024-04-16 19:00:00.000',
-         '2024-04-17 07:00:00.000', '2024-04-17 19:00:00.000',
-         '2024-04-18 07:00:00.000', '2024-04-18 19:00:00.000',
-         '2024-04-19 07:00:00.000', '2024-04-19 19:00:00.000',
-         '2024-04-20 07:00:00.000', '2024-04-20 19:00:00.000',
-         '2024-04-21 07:00:00.000', '2024-04-21 19:00:00.000',
-         '2024-04-22 07:00:00.000', '2024-04-22 19:00:00.000',
-         '2024-04-26 07:00:00.000', '2024-04-26 19:00:00.000',
-         '2024-04-27 07:00:00.000', '2024-04-27 19:00:00.000',
-         '2024-04-28 07:00:00.000', '2024-04-28 19:00:00.000',
-         '2024-04-29 07:00:00.000', '2024-04-29 19:00:00.000',
-         '2024-04-30 07:00:00.000', '2024-04-30 19:00:00.000',
-         '2024-05-01 07:00:00.000', '2024-05-01 19:00:00.000',
-         '2024-05-02 07:00:00.000', '2024-05-02 19:00:00.000',
-         '2024-05-08 07:00:00.000', '2024-05-08 19:00:00.000',
-         '2024-05-09 07:00:00.000', '2024-05-09 19:00:00.000',
-         '2024-05-10 07:00:00.000', '2024-05-10 19:00:00.000',
-         '2024-05-11 07:00:00.000', '2024-05-11 19:00:00.000',
-         '2024-05-12 07:00:00.000', '2024-05-12 19:00:00.000',
-         '2024-05-13 07:00:00.000', '2024-05-13 19:00:00.000'
-         ]
-    else:
-        raise ValueError('Invalid intersection ID')
-
-    return times
-
-def fetch_or_cache_data(my, iid, start_time, end_time, df_type='track'):
-    cache_filename = f"cache_{iid}"
-    if df_type == 'track':
-        cache_filename += "_track"
-    else:
-        cache_filename += "_conflict"
-    cache_filename += f"_{start_time.replace(':', '').replace('-', '').replace(' ', '_')}_{end_time.replace(':', '').replace('-', '').replace(' ', '_')}.csv"
-    cache_filename = os.path.join('cache', cache_filename)
-
-    if not os.path.isdir('cache'):
-        os.mkdir('cache')
-
-    if os.path.exists(cache_filename):
-        # print(f"Loading data from cache file: {cache_filename}")
-        if df_type == 'track':
-            df = pd.read_csv(cache_filename, parse_dates=['start_timestamp', 'end_timestamp'])
-        else :
-            df = pd.read_csv(cache_filename)
-    else:
-        if df_type == 'track':
-            # print(f"Fetching data from MySQL for {start_time} to {end_time}")
-            df = my.query_tracksreal(iid, start_time, end_time)
-        else :
-            params = {
-                'intersec_id': iid,
-                'start_date': start_time,
-                'end_date': end_time
-            }
-            # print(f"Fetching data from MySQL for {start_time} to {end_time}")
-            df = my.handleRequest(params, 'speedcorr')
-        df.to_csv(cache_filename, index=False)
-        print(f"Data cached to file: {cache_filename}")
-    
-    return df
-
-
-
-def speed_plot(iid: int):
-    my = MySQLConnector()
-    mega_df = pd.DataFrame()
-    times = get_times(iid)
-    ttc_df = pd.DataFrame()
-    for i in range(0, len(times), 2):
-        start_time = times[i]
-        end_time = times[i+1]
-        # print(f"start: {start_time}, end: {end_time}")
-        with yaspin(Spinners.earth, text=f"Fetching data from MySQL starting at {start_time}") as sp:
-            df = fetch_or_cache_data(my, iid, start_time, end_time)
-            ttc_df = pd.concat([ttc_df, fetch_or_cache_data(my, iid, start_time, end_time, 'conflict')])
-            mega_df = pd.concat([mega_df, df])
-
-
-    # First, ensure 'start_timestamp' is a datetime type (if not already converted)
-    mega_df['start_timestamp'] = pd.to_datetime(mega_df['start_timestamp'])
-
-    # Extract the hour of day from the 'start_timestamp' column
-    mega_df['hour_of_day'] = mega_df['start_timestamp'].dt.hour
-
-    # Create a dictionary to map military hours to standard time with AM/PM
-    hour_mapping = {
-        0: '12 AM', 1: '1 AM', 2: '2 AM', 3: '3 AM', 4: '4 AM', 5: '5 AM', 6: '6 AM', 7: '7 AM', 8: '8 AM', 9: '9 AM', 10: '10 AM', 11: '11 AM',
-        12: '12 PM', 13: '1 PM', 14: '2 PM', 15: '3 PM', 16: '4 PM', 17: '5 PM', 18: '6 PM', 19: '7 PM', 20: '8 PM', 21: '9 PM', 22: '10 PM', 23: '11 PM'
-    }
-
-    # Map the military hours to standard time
-    mega_df['hour_of_day_standard'] = mega_df['hour_of_day'].map(hour_mapping)
-
-    # Add a column for the day of the week
-    mega_df['day_of_week'] = mega_df['start_timestamp'].dt.day_name()
-
-    # Reorder the days of the week to start from Monday
-    days_order = ['Monday', 'Tuesday', 'Wednesday', 'Thursday', 'Friday', 'Saturday', 'Sunday']
-
-    # Create a list with the desired order of hours in standard time
-    hour_order = [
-        '12 AM', '1 AM', '2 AM', '3 AM', '4 AM', '5 AM', '6 AM', '7 AM', '8 AM', '9 AM', '10 AM', '11 AM',
-        '12 PM', '1 PM', '2 PM', '3 PM', '4 PM', '5 PM', '6 PM', '7 PM', '8 PM', '9 PM', '10 PM', '11 PM'
-    ]
-
-    intersec_lookup = {
-        3287: "Stirling Road and N 68th Avenue",
-        3248: "Stirling Road and N 66th Avenue",
-        3032: "Stirling Road and SR-7",
-        3265: "Stirling Road and University Drive",
-        3334: "Stirling Road and Carriage Hills Drive/SW 61st Avenue",
-    }
-
-    mph = {
-        3287: {
-            'NS': 45,
-            'EW': 45,
-        },
-        3248: {
-            'NS': 45,
-            'EW': 45,
-        },
-        3032: {
-            'NS': 45,
-            'EW': 45,
-        },
-        3265: {
-            'NS': 45,
-            'EW': 45,
-        },
-        3334: {
-            'NS': 30,
-            'EW': 45,
-        },
-
-    }
-
-<<<<<<< HEAD
-    ttc_df['unique_ID1'] =  ttc_df['unique_ID1'].astype(str)
-    ttc_df['unique_ID2'] =  ttc_df['unique_ID2'].astype(str)
-    mega_df['track_id'] = mega_df['track_id'].astype(str)
-    mega_df['conflict'] = 0
-
-    # go through ttc_df by unique_id, since all rows in ttc_id are conflicts, can find the corresponding track_id in mega_df and mark that column as conflict
-    for _, row in ttc_df.iterrows():
-        id1, id2 = row['unique_ID1'], row['unique_ID2']
-        adj_id1, adj_id2 = "1" + id1, "1" + id2
-        mega_df.loc[(mega_df['track_id'] == adj_id1) | (mega_df['track_id'] == adj_id2), 'conflict'] = 1
-
-
-    print(f"INTERSECTION {iid} ANALYSIS")
-
-    print("Average Speed:")
-    pearson_r, p_val = pearsonr(mega_df['average_speed'], mega_df['conflict'])
-    print(f"P-Val for intersection {iid}: {p_val:.4f}")
-    print(f"Pearson correlation coefficient for intersection {iid}: {pearson_r:.4f}\n\n")
-
-    print("Max Speed:")
-    pearson_r, p_val = pearsonr(mega_df['Max_speed'], mega_df['conflict'])
-    print(f"P-Val for intersection {iid}: {p_val:.4f}")
-    print(f"Pearson correlation coefficient for intersection {iid}: {pearson_r:.4f}\n\n")
-
-    print("Min Speed:")
-    pearson_r, p_val = pearsonr(mega_df['Min_speed'], mega_df['conflict'])
-    print(f"P-Val for intersection {iid}: {p_val:.4f}")
-    print(f"Pearson correlation coefficient for intersection {iid}: {pearson_r:.4f}\n\n")
-
-#for intersec in [3032, 3265, 3334]:
-speed_plot(3265)
-=======
-    # go through df by track_id, query TTc table to determine if conflict occurred, add conflict bool column to df
-    ttc = MySQLConnector()
-    for track_id in mega_df['track_id'].unique():
-        params = {
-            'intersec_id': iid,
-            'track_id': track_id,
-            'start_date': mega_df[mega_df['track_id'] == track_id]['start_timestamp'],
-            'end_date': mega_df[mega_df['track_id'] == track_id]['end_timestamp']
-        }
-        #print(track_id)
-        df = ttc.handleRequest(params, 'speedcorr')
-        #print(df['conflict_type'])
-        mega_df.loc[mega_df['track_id'] == track_id, 'conflict'] = df['conflict_type'].any()
-    
-
-#for intersec in [3032, 3265, 3334]:
-speed_plot(3032)
-
->>>>>>> 16cf5adf
+from chocolatechip.MySQLConnector import MySQLConnector
+from yaspin import yaspin
+from yaspin.spinners import Spinners
+import pandas as pd
+import matplotlib.pyplot as plt
+import os
+import seaborn as sns
+from scipy.stats import pearsonr
+
+def get_times(iid: int):
+    if iid == 3287:
+        times = [
+            '2024-02-26 07:00:00.000', '2024-02-26 19:00:00.000',
+            '2024-02-27 07:00:00.000', '2024-02-27 19:00:00.000',
+            '2024-02-28 07:00:00.000', '2024-02-28 19:00:00.000',
+            '2024-03-07 07:00:00.000', '2024-03-07 19:00:00.000',
+            '2024-03-08 07:00:00.000', '2024-03-08 19:00:00.000',
+            '2024-03-09 07:00:00.000', '2024-03-09 19:00:00.000',
+            '2024-03-10 07:00:00.000', '2024-03-10 19:00:00.000',
+            '2024-03-12 07:00:00.000', '2024-03-12 19:00:00.000',
+            '2024-03-13 07:00:00.000', '2024-03-13 19:00:00.000',
+            '2024-03-14 07:00:00.000', '2024-03-14 19:00:00.000',
+            '2024-03-15 07:00:00.000', '2024-03-15 19:00:00.000',
+            '2024-03-16 07:00:00.000', '2024-03-16 19:00:00.000'
+            ]
+    
+    elif iid == 3248:
+        times = [
+         '2024-02-26 07:00:00.000', '2024-02-26 19:00:00.000',
+         '2024-02-27 07:00:00.000', '2024-02-27 19:00:00.000',
+         '2024-02-28 07:00:00.000', '2024-02-28 19:00:00.000',
+         '2024-03-06 07:00:00.000', '2024-03-06 19:00:00.000',
+         '2024-03-07 07:00:00.000', '2024-03-07 19:00:00.000',
+         '2024-03-08 07:00:00.000', '2024-03-08 19:00:00.000',
+         '2024-03-09 07:00:00.000', '2024-03-09 19:00:00.000',
+         '2024-03-10 07:00:00.000', '2024-03-10 19:00:00.000',
+         '2024-03-12 07:00:00.000', '2024-03-12 19:00:00.000',
+         '2024-03-13 07:00:00.000', '2024-03-13 19:00:00.000',
+         '2024-03-14 07:00:00.000', '2024-03-14 19:00:00.000',
+         '2024-03-16 07:00:00.000', '2024-03-16 19:00:00.000',
+         '2024-03-20 07:00:00.000', '2024-03-20 19:00:00.000',
+         '2024-03-21 07:00:00.000', '2024-03-21 19:00:00.000',
+         '2024-03-22 07:00:00.000', '2024-03-22 19:00:00.000',
+         '2024-03-23 07:00:00.000', '2024-03-23 19:00:00.000',
+         '2024-03-24 07:00:00.000', '2024-03-24 19:00:00.000',
+         '2024-03-25 07:00:00.000', '2024-03-25 19:00:00.000',
+         '2024-03-26 07:00:00.000', '2024-03-26 19:00:00.000',
+         '2024-04-06 07:00:00.000', '2024-04-06 19:00:00.000',
+         '2024-04-07 07:00:00.000', '2024-04-07 19:00:00.000',
+         '2024-04-08 07:00:00.000', '2024-04-08 19:00:00.000'
+         ]
+        
+    elif iid == 3032:
+        times = [
+        '2024-04-03 07:00:00.000', '2024-04-03 19:00:00.000']
+        ''',
+        '2024-04-04 07:00:00.000', '2024-04-04 19:00:00.000',
+        '2024-04-05 07:00:00.000', '2024-04-05 19:00:00.000',
+        '2024-04-06 07:00:00.000', '2024-04-06 19:00:00.000',
+        '2024-04-07 07:00:00.000', '2024-04-07 19:00:00.000',
+        '2024-04-08 07:00:00.000', '2024-04-08 19:00:00.000',
+        '2024-04-10 07:00:00.000', '2024-04-10 19:00:00.000',
+        '2024-04-11 07:00:00.000', '2024-04-11 19:00:00.000',
+        '2024-04-13 07:00:00.000', '2024-04-13 19:00:00.000',
+        '2024-04-14 07:00:00.000', '2024-04-14 19:00:00.000',
+        '2024-04-15 07:00:00.000', '2024-04-15 19:00:00.000',
+        '2024-04-16 07:00:00.000', '2024-04-16 19:00:00.000',
+        '2024-04-17 07:00:00.000', '2024-04-17 19:00:00.000',
+        '2024-04-19 07:00:00.000', '2024-04-19 19:00:00.000',
+        '2024-04-20 07:00:00.000', '2024-04-20 19:00:00.000',
+        '2024-04-21 07:00:00.000', '2024-04-21 19:00:00.000',
+        '2024-04-22 07:00:00.000', '2024-04-22 19:00:00.000',
+        '2024-04-23 07:00:00.000', '2024-04-23 19:00:00.000',
+            ]'''
+        
+    elif iid == 3265:
+        times = [  #3265 University
+         '2024-04-03 07:00:00.000', '2024-04-03 19:00:00.000',
+         '2024-04-04 07:00:00.000', '2024-04-04 19:00:00.000',
+         '2024-04-05 07:00:00.000', '2024-04-05 19:00:00.000',
+         '2024-04-06 07:00:00.000', '2024-04-06 19:00:00.000',
+         '2024-04-07 07:00:00.000', '2024-04-07 19:00:00.000',
+         '2024-04-08 07:00:00.000', '2024-04-08 19:00:00.000',
+         '2024-04-09 07:00:00.000', '2024-04-09 19:00:00.000',
+         '2024-04-10 07:00:00.000', '2024-04-10 19:00:00.000',
+         '2024-04-11 07:00:00.000', '2024-04-11 19:00:00.000',
+         '2024-04-12 07:00:00.000', '2024-04-12 19:00:00.000',
+         '2024-04-13 07:00:00.000', '2024-04-13 19:00:00.000',
+         '2024-04-14 07:00:00.000', '2024-04-14 19:00:00.000',
+         '2024-04-15 07:00:00.000', '2024-04-15 19:00:00.000',
+         '2024-04-16 07:00:00.000', '2024-04-16 19:00:00.000',
+         '2024-04-17 07:00:00.000', '2024-04-17 19:00:00.000',
+         '2024-04-20 07:00:00.000', '2024-04-20 19:00:00.000',
+         '2024-04-21 07:00:00.000', '2024-04-21 19:00:00.000',
+         '2024-04-22 07:00:00.000', '2024-04-22 19:00:00.000',
+         '2024-04-23 07:00:00.000', '2024-04-23 19:00:00.000'
+         ]
+        
+    elif iid == 3334:
+        times = [  #3334 61st
+         '2024-03-05 07:00:00.000', '2024-03-05 19:00:00.000',
+         '2024-03-06 07:00:00.000', '2024-03-06 19:00:00.000',
+         '2024-03-08 07:00:00.000', '2024-03-08 19:00:00.000',
+         '2024-03-09 07:00:00.000', '2024-03-09 19:00:00.000',
+         '2024-03-12 07:00:00.000', '2024-03-12 19:00:00.000',
+         '2024-04-02 07:00:00.000', '2024-04-02 19:00:00.000',
+         '2024-04-03 07:00:00.000', '2024-04-03 19:00:00.000',
+         '2024-04-04 07:00:00.000', '2024-04-04 19:00:00.000',
+         '2024-04-05 07:00:00.000', '2024-04-05 19:00:00.000',
+         '2024-04-06 07:00:00.000', '2024-04-06 19:00:00.000',
+         '2024-04-07 07:00:00.000', '2024-04-07 19:00:00.000',
+         '2024-04-08 07:00:00.000', '2024-04-08 19:00:00.000',
+         '2024-04-09 07:00:00.000', '2024-04-09 19:00:00.000',
+         '2024-04-10 07:00:00.000', '2024-04-10 19:00:00.000',
+         '2024-04-11 07:00:00.000', '2024-04-11 19:00:00.000',
+         '2024-04-12 07:00:00.000', '2024-04-12 19:00:00.000',
+         '2024-04-13 07:00:00.000', '2024-04-13 19:00:00.000',
+         '2024-04-14 07:00:00.000', '2024-04-14 19:00:00.000',
+         '2024-04-15 07:00:00.000', '2024-04-15 19:00:00.000',
+         '2024-04-16 07:00:00.000', '2024-04-16 19:00:00.000',
+         '2024-04-17 07:00:00.000', '2024-04-17 19:00:00.000',
+         '2024-04-18 07:00:00.000', '2024-04-18 19:00:00.000',
+         '2024-04-19 07:00:00.000', '2024-04-19 19:00:00.000',
+         '2024-04-20 07:00:00.000', '2024-04-20 19:00:00.000',
+         '2024-04-21 07:00:00.000', '2024-04-21 19:00:00.000',
+         '2024-04-22 07:00:00.000', '2024-04-22 19:00:00.000',
+         '2024-04-26 07:00:00.000', '2024-04-26 19:00:00.000',
+         '2024-04-27 07:00:00.000', '2024-04-27 19:00:00.000',
+         '2024-04-28 07:00:00.000', '2024-04-28 19:00:00.000',
+         '2024-04-29 07:00:00.000', '2024-04-29 19:00:00.000',
+         '2024-04-30 07:00:00.000', '2024-04-30 19:00:00.000',
+         '2024-05-01 07:00:00.000', '2024-05-01 19:00:00.000',
+         '2024-05-02 07:00:00.000', '2024-05-02 19:00:00.000',
+         '2024-05-08 07:00:00.000', '2024-05-08 19:00:00.000',
+         '2024-05-09 07:00:00.000', '2024-05-09 19:00:00.000',
+         '2024-05-10 07:00:00.000', '2024-05-10 19:00:00.000',
+         '2024-05-11 07:00:00.000', '2024-05-11 19:00:00.000',
+         '2024-05-12 07:00:00.000', '2024-05-12 19:00:00.000',
+         '2024-05-13 07:00:00.000', '2024-05-13 19:00:00.000'
+         ]
+    else:
+        raise ValueError('Invalid intersection ID')
+
+    return times
+
+def fetch_or_cache_data(my, iid, start_time, end_time, df_type='track'):
+    cache_filename = f"cache_{iid}"
+    if df_type == 'track':
+        cache_filename += "_track"
+    else:
+        cache_filename += "_conflict"
+    cache_filename += f"_{start_time.replace(':', '').replace('-', '').replace(' ', '_')}_{end_time.replace(':', '').replace('-', '').replace(' ', '_')}.csv"
+    cache_filename = os.path.join('cache', cache_filename)
+
+    if not os.path.isdir('cache'):
+        os.mkdir('cache')
+
+    if os.path.exists(cache_filename):
+        # print(f"Loading data from cache file: {cache_filename}")
+        if df_type == 'track':
+            df = pd.read_csv(cache_filename, parse_dates=['start_timestamp', 'end_timestamp'])
+        else :
+            df = pd.read_csv(cache_filename)
+    else:
+        if df_type == 'track':
+            # print(f"Fetching data from MySQL for {start_time} to {end_time}")
+            df = my.query_tracksreal(iid, start_time, end_time)
+        else :
+            params = {
+                'intersec_id': iid,
+                'start_date': start_time,
+                'end_date': end_time
+            }
+            # print(f"Fetching data from MySQL for {start_time} to {end_time}")
+            df = my.handleRequest(params, 'speedcorr')
+        df.to_csv(cache_filename, index=False)
+        print(f"Data cached to file: {cache_filename}")
+    
+    return df
+
+
+
+def speed_plot(iid: int):
+    my = MySQLConnector()
+    mega_df = pd.DataFrame()
+    times = get_times(iid)
+    ttc_df = pd.DataFrame()
+    for i in range(0, len(times), 2):
+        start_time = times[i]
+        end_time = times[i+1]
+        # print(f"start: {start_time}, end: {end_time}")
+        with yaspin(Spinners.earth, text=f"Fetching data from MySQL starting at {start_time}") as sp:
+            df = fetch_or_cache_data(my, iid, start_time, end_time)
+            ttc_df = pd.concat([ttc_df, fetch_or_cache_data(my, iid, start_time, end_time, 'conflict')])
+            mega_df = pd.concat([mega_df, df])
+
+
+    # First, ensure 'start_timestamp' is a datetime type (if not already converted)
+    mega_df['start_timestamp'] = pd.to_datetime(mega_df['start_timestamp'])
+
+    # Extract the hour of day from the 'start_timestamp' column
+    mega_df['hour_of_day'] = mega_df['start_timestamp'].dt.hour
+
+    # Create a dictionary to map military hours to standard time with AM/PM
+    hour_mapping = {
+        0: '12 AM', 1: '1 AM', 2: '2 AM', 3: '3 AM', 4: '4 AM', 5: '5 AM', 6: '6 AM', 7: '7 AM', 8: '8 AM', 9: '9 AM', 10: '10 AM', 11: '11 AM',
+        12: '12 PM', 13: '1 PM', 14: '2 PM', 15: '3 PM', 16: '4 PM', 17: '5 PM', 18: '6 PM', 19: '7 PM', 20: '8 PM', 21: '9 PM', 22: '10 PM', 23: '11 PM'
+    }
+
+    # Map the military hours to standard time
+    mega_df['hour_of_day_standard'] = mega_df['hour_of_day'].map(hour_mapping)
+
+    # Add a column for the day of the week
+    mega_df['day_of_week'] = mega_df['start_timestamp'].dt.day_name()
+
+    # Reorder the days of the week to start from Monday
+    days_order = ['Monday', 'Tuesday', 'Wednesday', 'Thursday', 'Friday', 'Saturday', 'Sunday']
+
+    # Create a list with the desired order of hours in standard time
+    hour_order = [
+        '12 AM', '1 AM', '2 AM', '3 AM', '4 AM', '5 AM', '6 AM', '7 AM', '8 AM', '9 AM', '10 AM', '11 AM',
+        '12 PM', '1 PM', '2 PM', '3 PM', '4 PM', '5 PM', '6 PM', '7 PM', '8 PM', '9 PM', '10 PM', '11 PM'
+    ]
+
+    intersec_lookup = {
+        3287: "Stirling Road and N 68th Avenue",
+        3248: "Stirling Road and N 66th Avenue",
+        3032: "Stirling Road and SR-7",
+        3265: "Stirling Road and University Drive",
+        3334: "Stirling Road and Carriage Hills Drive/SW 61st Avenue",
+    }
+
+    mph = {
+        3287: {
+            'NS': 45,
+            'EW': 45,
+        },
+        3248: {
+            'NS': 45,
+            'EW': 45,
+        },
+        3032: {
+            'NS': 45,
+            'EW': 45,
+        },
+        3265: {
+            'NS': 45,
+            'EW': 45,
+        },
+        3334: {
+            'NS': 30,
+            'EW': 45,
+        },
+
+    }
+
+    ttc_df['unique_ID1'] =  ttc_df['unique_ID1'].astype(str)
+    ttc_df['unique_ID2'] =  ttc_df['unique_ID2'].astype(str)
+    mega_df['track_id'] = mega_df['track_id'].astype(str)
+    mega_df['conflict'] = 0
+
+    # go through ttc_df by unique_id, since all rows in ttc_id are conflicts, can find the corresponding track_id in mega_df and mark that column as conflict
+    for _, row in ttc_df.iterrows():
+        id1, id2 = row['unique_ID1'], row['unique_ID2']
+        adj_id1, adj_id2 = "1" + id1, "1" + id2
+        mega_df.loc[(mega_df['track_id'] == adj_id1) | (mega_df['track_id'] == adj_id2), 'conflict'] = 1
+
+
+    print(f"INTERSECTION {iid} ANALYSIS")
+
+    print("Average Speed:")
+    pearson_r, p_val = pearsonr(mega_df['average_speed'], mega_df['conflict'])
+    print(f"P-Val for intersection {iid}: {p_val:.4f}")
+    print(f"Pearson correlation coefficient for intersection {iid}: {pearson_r:.4f}\n\n")
+
+    print("Max Speed:")
+    pearson_r, p_val = pearsonr(mega_df['Max_speed'], mega_df['conflict'])
+    print(f"P-Val for intersection {iid}: {p_val:.4f}")
+    print(f"Pearson correlation coefficient for intersection {iid}: {pearson_r:.4f}\n\n")
+
+    print("Min Speed:")
+    pearson_r, p_val = pearsonr(mega_df['Min_speed'], mega_df['conflict'])
+    print(f"P-Val for intersection {iid}: {p_val:.4f}")
+    print(f"Pearson correlation coefficient for intersection {iid}: {pearson_r:.4f}\n\n")
+
+#for intersec in [3032, 3265, 3334]:
+speed_plot(3265)