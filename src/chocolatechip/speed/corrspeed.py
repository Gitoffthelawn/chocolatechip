--- conflicted
+++ resolved
@@ -1,340 +1,330 @@
-from chocolatechip.MySQLConnector import MySQLConnector
-from yaspin import yaspin
-from yaspin.spinners import Spinners
-import pandas as pd
-import matplotlib.pyplot as plt
-import os
-import seaborn as sns
-from scipy.stats import pearsonr, chi2_contingency
-from sklearn.linear_model import LinearRegression
-from sklearn.preprocessing import PolynomialFeatures
-from sklearn.metrics import r2_score
-
-def get_times(iid: int):
-    if iid == 3287:
-        times = [
-            '2024-02-26 07:00:00.000', '2024-02-26 19:00:00.000',
-            '2024-02-27 07:00:00.000', '2024-02-27 19:00:00.000',
-            '2024-02-28 07:00:00.000', '2024-02-28 19:00:00.000',
-            '2024-03-07 07:00:00.000', '2024-03-07 19:00:00.000',
-            '2024-03-08 07:00:00.000', '2024-03-08 19:00:00.000',
-            '2024-03-09 07:00:00.000', '2024-03-09 19:00:00.000',
-            '2024-03-10 07:00:00.000', '2024-03-10 19:00:00.000',
-            '2024-03-12 07:00:00.000', '2024-03-12 19:00:00.000',
-            '2024-03-13 07:00:00.000', '2024-03-13 19:00:00.000',
-            '2024-03-14 07:00:00.000', '2024-03-14 19:00:00.000',
-            '2024-03-15 07:00:00.000', '2024-03-15 19:00:00.000',
-            '2024-03-16 07:00:00.000', '2024-03-16 19:00:00.000'
-            ]
-    
-    elif iid == 3248:
-        times = [
-         '2024-02-26 07:00:00.000', '2024-02-26 19:00:00.000',
-         '2024-02-27 07:00:00.000', '2024-02-27 19:00:00.000',
-         '2024-02-28 07:00:00.000', '2024-02-28 19:00:00.000',
-         '2024-03-06 07:00:00.000', '2024-03-06 19:00:00.000',
-         '2024-03-07 07:00:00.000', '2024-03-07 19:00:00.000',
-         '2024-03-08 07:00:00.000', '2024-03-08 19:00:00.000',
-         '2024-03-09 07:00:00.000', '2024-03-09 19:00:00.000',
-         '2024-03-10 07:00:00.000', '2024-03-10 19:00:00.000',
-         '2024-03-12 07:00:00.000', '2024-03-12 19:00:00.000',
-         '2024-03-13 07:00:00.000', '2024-03-13 19:00:00.000',
-         '2024-03-14 07:00:00.000', '2024-03-14 19:00:00.000',
-         '2024-03-16 07:00:00.000', '2024-03-16 19:00:00.000',
-         '2024-03-20 07:00:00.000', '2024-03-20 19:00:00.000',
-         '2024-03-21 07:00:00.000', '2024-03-21 19:00:00.000',
-         '2024-03-22 07:00:00.000', '2024-03-22 19:00:00.000',
-         '2024-03-23 07:00:00.000', '2024-03-23 19:00:00.000',
-         '2024-03-24 07:00:00.000', '2024-03-24 19:00:00.000',
-         '2024-03-25 07:00:00.000', '2024-03-25 19:00:00.000',
-         '2024-03-26 07:00:00.000', '2024-03-26 19:00:00.000',
-         '2024-04-06 07:00:00.000', '2024-04-06 19:00:00.000',
-         '2024-04-07 07:00:00.000', '2024-04-07 19:00:00.000',
-         '2024-04-08 07:00:00.000', '2024-04-08 19:00:00.000'
-         ]
-        
-    elif iid == 3032:
-        times = [
-        '2024-04-03 07:00:00.000', '2024-04-03 19:00:00.000',
-        '2024-04-04 07:00:00.000', '2024-04-04 19:00:00.000',
-        '2024-04-05 07:00:00.000', '2024-04-05 19:00:00.000',
-        '2024-04-06 07:00:00.000', '2024-04-06 19:00:00.000',
-        '2024-04-07 07:00:00.000', '2024-04-07 19:00:00.000',
-        '2024-04-08 07:00:00.000', '2024-04-08 19:00:00.000',
-        '2024-04-10 07:00:00.000', '2024-04-10 19:00:00.000',
-        '2024-04-11 07:00:00.000', '2024-04-11 19:00:00.000',
-        '2024-04-13 07:00:00.000', '2024-04-13 19:00:00.000',
-        '2024-04-14 07:00:00.000', '2024-04-14 19:00:00.000',
-        '2024-04-15 07:00:00.000', '2024-04-15 19:00:00.000',
-        '2024-04-16 07:00:00.000', '2024-04-16 19:00:00.000',
-        '2024-04-17 07:00:00.000', '2024-04-17 19:00:00.000',
-        '2024-04-19 07:00:00.000', '2024-04-19 19:00:00.000',
-        '2024-04-20 07:00:00.000', '2024-04-20 19:00:00.000',
-        '2024-04-21 07:00:00.000', '2024-04-21 19:00:00.000',
-        '2024-04-22 07:00:00.000', '2024-04-22 19:00:00.000',
-        '2024-04-23 07:00:00.000', '2024-04-23 19:00:00.000',
-        ]
-        
-    elif iid == 3265:
-        times = [  #3265 University
-         '2024-04-03 07:00:00.000', '2024-04-03 19:00:00.000',
-         '2024-04-04 07:00:00.000', '2024-04-04 19:00:00.000',
-         '2024-04-05 07:00:00.000', '2024-04-05 19:00:00.000',
-         '2024-04-06 07:00:00.000', '2024-04-06 19:00:00.000',
-         '2024-04-07 07:00:00.000', '2024-04-07 19:00:00.000',
-         '2024-04-08 07:00:00.000', '2024-04-08 19:00:00.000',
-         '2024-04-09 07:00:00.000', '2024-04-09 19:00:00.000',
-         '2024-04-10 07:00:00.000', '2024-04-10 19:00:00.000',
-         '2024-04-11 07:00:00.000', '2024-04-11 19:00:00.000',
-         '2024-04-12 07:00:00.000', '2024-04-12 19:00:00.000',
-         '2024-04-13 07:00:00.000', '2024-04-13 19:00:00.000',
-         '2024-04-14 07:00:00.000', '2024-04-14 19:00:00.000',
-         '2024-04-15 07:00:00.000', '2024-04-15 19:00:00.000',
-         '2024-04-16 07:00:00.000', '2024-04-16 19:00:00.000',
-         '2024-04-17 07:00:00.000', '2024-04-17 19:00:00.000',
-         '2024-04-20 07:00:00.000', '2024-04-20 19:00:00.000',
-         '2024-04-21 07:00:00.000', '2024-04-21 19:00:00.000',
-         '2024-04-22 07:00:00.000', '2024-04-22 19:00:00.000',
-         '2024-04-23 07:00:00.000', '2024-04-23 19:00:00.000'
-         ]
-        
-    elif iid == 3334:
-        times = [  #3334 61st
-         '2024-03-05 07:00:00.000', '2024-03-05 19:00:00.000',
-         '2024-03-06 07:00:00.000', '2024-03-06 19:00:00.000',
-         '2024-03-08 07:00:00.000', '2024-03-08 19:00:00.000',
-         '2024-03-09 07:00:00.000', '2024-03-09 19:00:00.000',
-         '2024-03-12 07:00:00.000', '2024-03-12 19:00:00.000',
-         '2024-04-02 07:00:00.000', '2024-04-02 19:00:00.000',
-         '2024-04-03 07:00:00.000', '2024-04-03 19:00:00.000',
-         '2024-04-04 07:00:00.000', '2024-04-04 19:00:00.000',
-         '2024-04-05 07:00:00.000', '2024-04-05 19:00:00.000',
-         '2024-04-06 07:00:00.000', '2024-04-06 19:00:00.000',
-         '2024-04-07 07:00:00.000', '2024-04-07 19:00:00.000',
-         '2024-04-08 07:00:00.000', '2024-04-08 19:00:00.000',
-         '2024-04-09 07:00:00.000', '2024-04-09 19:00:00.000',
-         '2024-04-10 07:00:00.000', '2024-04-10 19:00:00.000',
-         '2024-04-11 07:00:00.000', '2024-04-11 19:00:00.000',
-         '2024-04-12 07:00:00.000', '2024-04-12 19:00:00.000',
-         '2024-04-13 07:00:00.000', '2024-04-13 19:00:00.000',
-         '2024-04-14 07:00:00.000', '2024-04-14 19:00:00.000',
-         '2024-04-15 07:00:00.000', '2024-04-15 19:00:00.000',
-         '2024-04-16 07:00:00.000', '2024-04-16 19:00:00.000',
-         '2024-04-17 07:00:00.000', '2024-04-17 19:00:00.000',
-         '2024-04-18 07:00:00.000', '2024-04-18 19:00:00.000',
-         '2024-04-19 07:00:00.000', '2024-04-19 19:00:00.000',
-         '2024-04-20 07:00:00.000', '2024-04-20 19:00:00.000',
-         '2024-04-21 07:00:00.000', '2024-04-21 19:00:00.000',
-         '2024-04-22 07:00:00.000', '2024-04-22 19:00:00.000',
-         '2024-04-26 07:00:00.000', '2024-04-26 19:00:00.000',
-         '2024-04-27 07:00:00.000', '2024-04-27 19:00:00.000',
-         '2024-04-28 07:00:00.000', '2024-04-28 19:00:00.000',
-         '2024-04-29 07:00:00.000', '2024-04-29 19:00:00.000',
-         '2024-04-30 07:00:00.000', '2024-04-30 19:00:00.000',
-         '2024-05-01 07:00:00.000', '2024-05-01 19:00:00.000',
-         '2024-05-02 07:00:00.000', '2024-05-02 19:00:00.000',
-         '2024-05-08 07:00:00.000', '2024-05-08 19:00:00.000',
-         '2024-05-09 07:00:00.000', '2024-05-09 19:00:00.000',
-         '2024-05-10 07:00:00.000', '2024-05-10 19:00:00.000',
-         '2024-05-11 07:00:00.000', '2024-05-11 19:00:00.000',
-         '2024-05-12 07:00:00.000', '2024-05-12 19:00:00.000',
-         '2024-05-13 07:00:00.000', '2024-05-13 19:00:00.000'
-         ]
-    else:
-        raise ValueError('Invalid intersection ID')
-
-    return times
-
-
-def fetch_or_cache_data(my, iid, start_time, end_time, df_type='track'):
-    cache_filename = f"cache_{iid}"
-    if df_type == 'track':
-        cache_filename += "_track"
-    elif df_type == 'trackthru':
-        cache_filename += "_trackthru"
-    else:
-        cache_filename += "_conflict"
-    cache_filename += f"_{start_time.replace(':', '').replace('-', '').replace(' ', '_')}_{end_time.replace(':', '').replace('-', '').replace(' ', '_')}.csv"
-    cache_filename = os.path.join('cache', cache_filename)
-
-    if not os.path.isdir('cache'):
-        os.mkdir('cache')
-
-    if os.path.exists(cache_filename):
-        if df_type == 'track' or df_type == 'trackthru':
-            df = pd.read_csv(cache_filename, parse_dates=['start_timestamp', 'end_timestamp'])
-        else :
-            df = pd.read_csv(cache_filename)
-    else:
-        if df_type == 'track':
-            df = my.query_tracksreal(iid, start_time, end_time)
-        elif df_type == 'trackthru':
-            df = my.query_tracksreal(iid, start_time, end_time, True)
-        elif df_type == 'conflict':
-            params = {
-                'intersec_id': iid,
-                'start_date': start_time,
-                'end_date': end_time
-            }
-            df = my.handleRequest(params, 'speedcorr')
-        df.to_csv(cache_filename, index=False)
-        print(f"\n\tData cached to file: {cache_filename}")
-    
-    return df
-
-def get_intersection_data(iid, df_type='track'):
-    my = MySQLConnector()
-    mega_df = pd.DataFrame()
-    ttc_df = pd.DataFrame()
-
-    times = get_times(iid)
-
-    for i in range(0, len(times), 2):
-        start_time = times[i]
-        end_time = times[i+1]
-        with yaspin(Spinners.earth, text=f"Fetching data from MySQL starting at {start_time}") as sp:
-            df = fetch_or_cache_data(my, iid, start_time, end_time, df_type)
-            ttc_df = pd.concat([ttc_df, fetch_or_cache_data(my, iid, start_time, end_time, 'conflict')])
-            mega_df = pd.concat([mega_df, df])
-
-    mega_df['start_timestamp'] = pd.to_datetime(mega_df['start_timestamp'])
-    mega_df['hour_of_day'] = mega_df['start_timestamp'].dt.hour
-    mega_df['day_of_week'] = mega_df['start_timestamp'].dt.day_name()
-    mega_df['track_id'] = mega_df['track_id'].astype(str)
-    mega_df['conflict'] = 0
-
-    ttc_df['unique_ID1'] =  ttc_df['unique_ID1'].astype(str)
-    ttc_df['unique_ID2'] =  ttc_df['unique_ID2'].astype(str)
-
-    approach_mapping = {'NBT': 1, 'NBL': 2, 'NBR': 3, 'NBU': 4 , 
-                        'SBT': 1, 'SBL': 2, 'SBR': 3, 'SBU': 4, 
-                        'EBT': 1, 'EBL': 2, 'EBR': 3, 'EBU': 4, 
-                        'WBT': 1, 'WBL': 2, 'WBR': 3, 'WBU': 4
-                        }
-    
-    print('11111111')
-
-    mega_df = mega_df[mega_df['Approach'] != '0']  # filter out bad data
-    mega_df['approach_numeric'] = mega_df['Approach'].map(approach_mapping)   
-
-    print('22222222')
-
-    for _, row in ttc_df.iterrows():
-        id1, id2 = row['unique_ID1'], row['unique_ID2']
-        if iid != 3287:
-            adj_id1, adj_id2 = "1" + id1, "1" + id2
-        else:
-            adj_id1, adj_id2 = id1, id2
-        mega_df.loc[(mega_df['track_id'] == adj_id1) | (mega_df['track_id'] == adj_id2), 'conflict'] = 1
-
-
-    print('3333333')
-
-    return mega_df
-
-def analyze_multiple_intersections(intersection_ids):
-    all_data = pd.DataFrame()
-
-    for iid in intersection_ids:
-        intersection_data = get_intersection_data(iid)
-        intersection_data['intersection_id'] = iid
-        all_data = pd.concat([all_data, intersection_data])
-
-    print('AAAAA')
-
-<<<<<<< HEAD
-    pearson_r, p_val = pearsonr(mega_df['approach_numeric'], mega_df['conflict'])
-    print(f"\tP-Val for intersection {iid}: {p_val:.4f}")
-    output_data += f"\tP-Val for intersection {iid}: {p_val:.4f}\n"
-    print(f"\tPearson correlation coefficient for intersection {iid}: {pearson_r:.4f}\n")
-    output_data += f"\tPearson correlation coefficient for intersection {iid}: {pearson_r:.4f}\n"
-    with open(filename, 'a') as file:
-        file.write(output_data)
-=======
-    # Calculate conflict rates for each approach and intersection
-    conflict_counts = all_data.groupby(['intersection_id', 'Approach'])['conflict'].sum()
-    total_counts = all_data.groupby(['intersection_id', 'Approach']).size()
-    conflict_rates = (conflict_counts / total_counts).fillna(0).unstack()
->>>>>>> 214dee60
-
-    print('BBBBB')
-
-    print("Conflict Rates by Approach Across All Intersections:")
-    print(conflict_rates)
-
-    # Chi-Square Test for Independence
-    contingency_table = pd.crosstab(all_data['Approach'], all_data['conflict'])
-    chi2, p, _, _ = chi2_contingency(contingency_table)
-    print(f"Chi-Square Test: chi2 = {chi2}, p-value = {p:.50e}")
-    print('other p ', p)
-
-
-    print('CCCCC')
-
-    # Polynomial Regression Analysis
-    if 'average_speed' in all_data.columns and 'Max_speed' in all_data.columns and 'Min_speed' in all_data.columns:
-        X = all_data[['average_speed', 'Max_speed', 'Min_speed']].values
-        y = all_data['conflict'].values
-
-        poly = PolynomialFeatures(degree=2)
-        X_poly = poly.fit_transform(X)
-
-        model = LinearRegression()
-        model.fit(X_poly, y)
-        y_pred = model.predict(X_poly)
-
-        r2 = r2_score(y, y_pred)
-        print(f'R^2 Score for polynomial regression: {r2}')
-    else:
-        print("Necessary columns for polynomial regression are missing.")
-
-
-    print('DDDDD')
-
-    return all_data, conflict_rates, chi2, p
-
-
-# List of intersection IDs to analyze
-intersection_ids = [3032, 3248, 3287, 3265, 3334]
-
-# Analyze all intersections
-all_data, conflict_rates, chi2, p = analyze_multiple_intersections(intersection_ids)
-
-# Visualization: Stacked Bar Chart
-intersection_lookup = {
-    3287: "Stirling Road and N 68th Avenue",
-    3248: "Stirling Road and N 66th Avenue",
-    3032: "Stirling Road and SR-7",
-    3265: "Stirling Road and University Drive",
-    3334: "Stirling Road and Carriage Hills Drive/SW 61st Avenue",
-}
-
-# Transpose the conflict_rates DataFrame to switch x-axis and legend
-conflict_rates = conflict_rates.T
-
-# Apply intersection lookup to index
-conflict_rates.index = conflict_rates.index.map(intersection_lookup)
-
-# Plotting the data
-conflict_rates.plot(kind='bar', stacked=True, figsize=(14, 8))
-plt.title('Conflict Rates by Intersection and Approach')
-plt.xlabel('Approach')
-plt.ylabel('Conflict Rate')
-plt.xticks(rotation=45, ha='right')
-plt.legend(title='Intersection')
-plt.tight_layout()
-plt.savefig(f'exp_results/speed_correlation_conflict_rates_stacked_bar.png', bbox_inches='tight')
-plt.show()
-
-# Save the results to a file
-exp_name = "speed_correlation"
-exp_filename = exp_name + "_results.txt"
-if not os.path.isdir('exp_results'):
-    os.mkdir('exp_results')
-
-exp_filename = os.path.join('exp_results', exp_filename)
-with open(exp_filename, 'w') as file:
-    file.write(f"Conflict Rates by Approach Across All Intersections:\n{conflict_rates.to_string()}\n")
-    file.write(f"Chi-Square Test: chi2 = {chi2}, p-value = {p}\n")
-    if 'r2' in locals():
+from chocolatechip.MySQLConnector import MySQLConnector
+from yaspin import yaspin
+from yaspin.spinners import Spinners
+import pandas as pd
+import matplotlib.pyplot as plt
+import os
+import seaborn as sns
+from scipy.stats import pearsonr, chi2_contingency
+from sklearn.linear_model import LinearRegression
+from sklearn.preprocessing import PolynomialFeatures
+from sklearn.metrics import r2_score
+
+def get_times(iid: int):
+    if iid == 3287:
+        times = [
+            '2024-02-26 07:00:00.000', '2024-02-26 19:00:00.000',
+            '2024-02-27 07:00:00.000', '2024-02-27 19:00:00.000',
+            '2024-02-28 07:00:00.000', '2024-02-28 19:00:00.000',
+            '2024-03-07 07:00:00.000', '2024-03-07 19:00:00.000',
+            '2024-03-08 07:00:00.000', '2024-03-08 19:00:00.000',
+            '2024-03-09 07:00:00.000', '2024-03-09 19:00:00.000',
+            '2024-03-10 07:00:00.000', '2024-03-10 19:00:00.000',
+            '2024-03-12 07:00:00.000', '2024-03-12 19:00:00.000',
+            '2024-03-13 07:00:00.000', '2024-03-13 19:00:00.000',
+            '2024-03-14 07:00:00.000', '2024-03-14 19:00:00.000',
+            '2024-03-15 07:00:00.000', '2024-03-15 19:00:00.000',
+            '2024-03-16 07:00:00.000', '2024-03-16 19:00:00.000'
+            ]
+    
+    elif iid == 3248:
+        times = [
+         '2024-02-26 07:00:00.000', '2024-02-26 19:00:00.000',
+         '2024-02-27 07:00:00.000', '2024-02-27 19:00:00.000',
+         '2024-02-28 07:00:00.000', '2024-02-28 19:00:00.000',
+         '2024-03-06 07:00:00.000', '2024-03-06 19:00:00.000',
+         '2024-03-07 07:00:00.000', '2024-03-07 19:00:00.000',
+         '2024-03-08 07:00:00.000', '2024-03-08 19:00:00.000',
+         '2024-03-09 07:00:00.000', '2024-03-09 19:00:00.000',
+         '2024-03-10 07:00:00.000', '2024-03-10 19:00:00.000',
+         '2024-03-12 07:00:00.000', '2024-03-12 19:00:00.000',
+         '2024-03-13 07:00:00.000', '2024-03-13 19:00:00.000',
+         '2024-03-14 07:00:00.000', '2024-03-14 19:00:00.000',
+         '2024-03-16 07:00:00.000', '2024-03-16 19:00:00.000',
+         '2024-03-20 07:00:00.000', '2024-03-20 19:00:00.000',
+         '2024-03-21 07:00:00.000', '2024-03-21 19:00:00.000',
+         '2024-03-22 07:00:00.000', '2024-03-22 19:00:00.000',
+         '2024-03-23 07:00:00.000', '2024-03-23 19:00:00.000',
+         '2024-03-24 07:00:00.000', '2024-03-24 19:00:00.000',
+         '2024-03-25 07:00:00.000', '2024-03-25 19:00:00.000',
+         '2024-03-26 07:00:00.000', '2024-03-26 19:00:00.000',
+         '2024-04-06 07:00:00.000', '2024-04-06 19:00:00.000',
+         '2024-04-07 07:00:00.000', '2024-04-07 19:00:00.000',
+         '2024-04-08 07:00:00.000', '2024-04-08 19:00:00.000'
+         ]
+        
+    elif iid == 3032:
+        times = [
+        '2024-04-03 07:00:00.000', '2024-04-03 19:00:00.000',
+        '2024-04-04 07:00:00.000', '2024-04-04 19:00:00.000',
+        '2024-04-05 07:00:00.000', '2024-04-05 19:00:00.000',
+        '2024-04-06 07:00:00.000', '2024-04-06 19:00:00.000',
+        '2024-04-07 07:00:00.000', '2024-04-07 19:00:00.000',
+        '2024-04-08 07:00:00.000', '2024-04-08 19:00:00.000',
+        '2024-04-10 07:00:00.000', '2024-04-10 19:00:00.000',
+        '2024-04-11 07:00:00.000', '2024-04-11 19:00:00.000',
+        '2024-04-13 07:00:00.000', '2024-04-13 19:00:00.000',
+        '2024-04-14 07:00:00.000', '2024-04-14 19:00:00.000',
+        '2024-04-15 07:00:00.000', '2024-04-15 19:00:00.000',
+        '2024-04-16 07:00:00.000', '2024-04-16 19:00:00.000',
+        '2024-04-17 07:00:00.000', '2024-04-17 19:00:00.000',
+        '2024-04-19 07:00:00.000', '2024-04-19 19:00:00.000',
+        '2024-04-20 07:00:00.000', '2024-04-20 19:00:00.000',
+        '2024-04-21 07:00:00.000', '2024-04-21 19:00:00.000',
+        '2024-04-22 07:00:00.000', '2024-04-22 19:00:00.000',
+        '2024-04-23 07:00:00.000', '2024-04-23 19:00:00.000',
+        ]
+        
+    elif iid == 3265:
+        times = [  #3265 University
+         '2024-04-03 07:00:00.000', '2024-04-03 19:00:00.000',
+         '2024-04-04 07:00:00.000', '2024-04-04 19:00:00.000',
+         '2024-04-05 07:00:00.000', '2024-04-05 19:00:00.000',
+         '2024-04-06 07:00:00.000', '2024-04-06 19:00:00.000',
+         '2024-04-07 07:00:00.000', '2024-04-07 19:00:00.000',
+         '2024-04-08 07:00:00.000', '2024-04-08 19:00:00.000',
+         '2024-04-09 07:00:00.000', '2024-04-09 19:00:00.000',
+         '2024-04-10 07:00:00.000', '2024-04-10 19:00:00.000',
+         '2024-04-11 07:00:00.000', '2024-04-11 19:00:00.000',
+         '2024-04-12 07:00:00.000', '2024-04-12 19:00:00.000',
+         '2024-04-13 07:00:00.000', '2024-04-13 19:00:00.000',
+         '2024-04-14 07:00:00.000', '2024-04-14 19:00:00.000',
+         '2024-04-15 07:00:00.000', '2024-04-15 19:00:00.000',
+         '2024-04-16 07:00:00.000', '2024-04-16 19:00:00.000',
+         '2024-04-17 07:00:00.000', '2024-04-17 19:00:00.000',
+         '2024-04-20 07:00:00.000', '2024-04-20 19:00:00.000',
+         '2024-04-21 07:00:00.000', '2024-04-21 19:00:00.000',
+         '2024-04-22 07:00:00.000', '2024-04-22 19:00:00.000',
+         '2024-04-23 07:00:00.000', '2024-04-23 19:00:00.000'
+         ]
+        
+    elif iid == 3334:
+        times = [  #3334 61st
+         '2024-03-05 07:00:00.000', '2024-03-05 19:00:00.000',
+         '2024-03-06 07:00:00.000', '2024-03-06 19:00:00.000',
+         '2024-03-08 07:00:00.000', '2024-03-08 19:00:00.000',
+         '2024-03-09 07:00:00.000', '2024-03-09 19:00:00.000',
+         '2024-03-12 07:00:00.000', '2024-03-12 19:00:00.000',
+         '2024-04-02 07:00:00.000', '2024-04-02 19:00:00.000',
+         '2024-04-03 07:00:00.000', '2024-04-03 19:00:00.000',
+         '2024-04-04 07:00:00.000', '2024-04-04 19:00:00.000',
+         '2024-04-05 07:00:00.000', '2024-04-05 19:00:00.000',
+         '2024-04-06 07:00:00.000', '2024-04-06 19:00:00.000',
+         '2024-04-07 07:00:00.000', '2024-04-07 19:00:00.000',
+         '2024-04-08 07:00:00.000', '2024-04-08 19:00:00.000',
+         '2024-04-09 07:00:00.000', '2024-04-09 19:00:00.000',
+         '2024-04-10 07:00:00.000', '2024-04-10 19:00:00.000',
+         '2024-04-11 07:00:00.000', '2024-04-11 19:00:00.000',
+         '2024-04-12 07:00:00.000', '2024-04-12 19:00:00.000',
+         '2024-04-13 07:00:00.000', '2024-04-13 19:00:00.000',
+         '2024-04-14 07:00:00.000', '2024-04-14 19:00:00.000',
+         '2024-04-15 07:00:00.000', '2024-04-15 19:00:00.000',
+         '2024-04-16 07:00:00.000', '2024-04-16 19:00:00.000',
+         '2024-04-17 07:00:00.000', '2024-04-17 19:00:00.000',
+         '2024-04-18 07:00:00.000', '2024-04-18 19:00:00.000',
+         '2024-04-19 07:00:00.000', '2024-04-19 19:00:00.000',
+         '2024-04-20 07:00:00.000', '2024-04-20 19:00:00.000',
+         '2024-04-21 07:00:00.000', '2024-04-21 19:00:00.000',
+         '2024-04-22 07:00:00.000', '2024-04-22 19:00:00.000',
+         '2024-04-26 07:00:00.000', '2024-04-26 19:00:00.000',
+         '2024-04-27 07:00:00.000', '2024-04-27 19:00:00.000',
+         '2024-04-28 07:00:00.000', '2024-04-28 19:00:00.000',
+         '2024-04-29 07:00:00.000', '2024-04-29 19:00:00.000',
+         '2024-04-30 07:00:00.000', '2024-04-30 19:00:00.000',
+         '2024-05-01 07:00:00.000', '2024-05-01 19:00:00.000',
+         '2024-05-02 07:00:00.000', '2024-05-02 19:00:00.000',
+         '2024-05-08 07:00:00.000', '2024-05-08 19:00:00.000',
+         '2024-05-09 07:00:00.000', '2024-05-09 19:00:00.000',
+         '2024-05-10 07:00:00.000', '2024-05-10 19:00:00.000',
+         '2024-05-11 07:00:00.000', '2024-05-11 19:00:00.000',
+         '2024-05-12 07:00:00.000', '2024-05-12 19:00:00.000',
+         '2024-05-13 07:00:00.000', '2024-05-13 19:00:00.000'
+         ]
+    else:
+        raise ValueError('Invalid intersection ID')
+
+    return times
+
+
+def fetch_or_cache_data(my, iid, start_time, end_time, df_type='track'):
+    cache_filename = f"cache_{iid}"
+    if df_type == 'track':
+        cache_filename += "_track"
+    elif df_type == 'trackthru':
+        cache_filename += "_trackthru"
+    else:
+        cache_filename += "_conflict"
+    cache_filename += f"_{start_time.replace(':', '').replace('-', '').replace(' ', '_')}_{end_time.replace(':', '').replace('-', '').replace(' ', '_')}.csv"
+    cache_filename = os.path.join('cache', cache_filename)
+
+    if not os.path.isdir('cache'):
+        os.mkdir('cache')
+
+    if os.path.exists(cache_filename):
+        if df_type == 'track' or df_type == 'trackthru':
+            df = pd.read_csv(cache_filename, parse_dates=['start_timestamp', 'end_timestamp'])
+        else :
+            df = pd.read_csv(cache_filename)
+    else:
+        if df_type == 'track':
+            df = my.query_tracksreal(iid, start_time, end_time)
+        elif df_type == 'trackthru':
+            df = my.query_tracksreal(iid, start_time, end_time, True)
+        elif df_type == 'conflict':
+            params = {
+                'intersec_id': iid,
+                'start_date': start_time,
+                'end_date': end_time
+            }
+            df = my.handleRequest(params, 'speedcorr')
+        df.to_csv(cache_filename, index=False)
+        print(f"\n\tData cached to file: {cache_filename}")
+    
+    return df
+
+def get_intersection_data(iid, df_type='track'):
+    my = MySQLConnector()
+    mega_df = pd.DataFrame()
+    ttc_df = pd.DataFrame()
+
+    times = get_times(iid)
+
+    for i in range(0, len(times), 2):
+        start_time = times[i]
+        end_time = times[i+1]
+        with yaspin(Spinners.earth, text=f"Fetching data from MySQL starting at {start_time}") as sp:
+            df = fetch_or_cache_data(my, iid, start_time, end_time, df_type)
+            ttc_df = pd.concat([ttc_df, fetch_or_cache_data(my, iid, start_time, end_time, 'conflict')])
+            mega_df = pd.concat([mega_df, df])
+
+    mega_df['start_timestamp'] = pd.to_datetime(mega_df['start_timestamp'])
+    mega_df['hour_of_day'] = mega_df['start_timestamp'].dt.hour
+    mega_df['day_of_week'] = mega_df['start_timestamp'].dt.day_name()
+    mega_df['track_id'] = mega_df['track_id'].astype(str)
+    mega_df['conflict'] = 0
+
+    ttc_df['unique_ID1'] =  ttc_df['unique_ID1'].astype(str)
+    ttc_df['unique_ID2'] =  ttc_df['unique_ID2'].astype(str)
+
+    approach_mapping = {'NBT': 1, 'NBL': 2, 'NBR': 3, 'NBU': 4 , 
+                        'SBT': 1, 'SBL': 2, 'SBR': 3, 'SBU': 4, 
+                        'EBT': 1, 'EBL': 2, 'EBR': 3, 'EBU': 4, 
+                        'WBT': 1, 'WBL': 2, 'WBR': 3, 'WBU': 4
+                        }
+    
+    print('11111111')
+
+    mega_df = mega_df[mega_df['Approach'] != '0']  # filter out bad data
+    mega_df['approach_numeric'] = mega_df['Approach'].map(approach_mapping)   
+
+    print('22222222')
+
+    for _, row in ttc_df.iterrows():
+        id1, id2 = row['unique_ID1'], row['unique_ID2']
+        if iid != 3287:
+            adj_id1, adj_id2 = "1" + id1, "1" + id2
+        else:
+            adj_id1, adj_id2 = id1, id2
+        mega_df.loc[(mega_df['track_id'] == adj_id1) | (mega_df['track_id'] == adj_id2), 'conflict'] = 1
+
+
+    print('3333333')
+
+    return mega_df
+
+def analyze_multiple_intersections(intersection_ids):
+    all_data = pd.DataFrame()
+
+    for iid in intersection_ids:
+        intersection_data = get_intersection_data(iid)
+        intersection_data['intersection_id'] = iid
+        all_data = pd.concat([all_data, intersection_data])
+
+    print('AAAAA')
+
+    # Calculate conflict rates for each approach and intersection
+    conflict_counts = all_data.groupby(['intersection_id', 'Approach'])['conflict'].sum()
+    total_counts = all_data.groupby(['intersection_id', 'Approach']).size()
+    conflict_rates = (conflict_counts / total_counts).fillna(0).unstack()
+
+    print('BBBBB')
+
+    print("Conflict Rates by Approach Across All Intersections:")
+    print(conflict_rates)
+
+    # Chi-Square Test for Independence
+    contingency_table = pd.crosstab(all_data['Approach'], all_data['conflict'])
+    chi2, p, _, _ = chi2_contingency(contingency_table)
+    print(f"Chi-Square Test: chi2 = {chi2}, p-value = {p:.50e}")
+    print('other p ', p)
+
+
+    print('CCCCC')
+
+    # Polynomial Regression Analysis
+    if 'average_speed' in all_data.columns and 'Max_speed' in all_data.columns and 'Min_speed' in all_data.columns:
+        X = all_data[['average_speed', 'Max_speed', 'Min_speed']].values
+        y = all_data['conflict'].values
+
+        poly = PolynomialFeatures(degree=2)
+        X_poly = poly.fit_transform(X)
+
+        model = LinearRegression()
+        model.fit(X_poly, y)
+        y_pred = model.predict(X_poly)
+
+        r2 = r2_score(y, y_pred)
+        print(f'R^2 Score for polynomial regression: {r2}')
+    else:
+        print("Necessary columns for polynomial regression are missing.")
+
+
+    print('DDDDD')
+
+    return all_data, conflict_rates, chi2, p
+
+
+# List of intersection IDs to analyze
+intersection_ids = [3032, 3248, 3287, 3265, 3334]
+
+# Analyze all intersections
+all_data, conflict_rates, chi2, p = analyze_multiple_intersections(intersection_ids)
+
+# Visualization: Stacked Bar Chart
+intersection_lookup = {
+    3287: "Stirling Road and N 68th Avenue",
+    3248: "Stirling Road and N 66th Avenue",
+    3032: "Stirling Road and SR-7",
+    3265: "Stirling Road and University Drive",
+    3334: "Stirling Road and Carriage Hills Drive/SW 61st Avenue",
+}
+
+# Transpose the conflict_rates DataFrame to switch x-axis and legend
+conflict_rates = conflict_rates.T
+
+# Apply intersection lookup to index
+conflict_rates.index = conflict_rates.index.map(intersection_lookup)
+
+# Plotting the data
+conflict_rates.plot(kind='bar', stacked=True, figsize=(14, 8))
+plt.title('Conflict Rates by Intersection and Approach')
+plt.xlabel('Approach')
+plt.ylabel('Conflict Rate')
+plt.xticks(rotation=45, ha='right')
+plt.legend(title='Intersection')
+plt.tight_layout()
+plt.savefig(f'exp_results/speed_correlation_conflict_rates_stacked_bar.png', bbox_inches='tight')
+plt.show()
+
+# Save the results to a file
+exp_name = "speed_correlation"
+exp_filename = exp_name + "_results.txt"
+if not os.path.isdir('exp_results'):
+    os.mkdir('exp_results')
+
+exp_filename = os.path.join('exp_results', exp_filename)
+with open(exp_filename, 'w') as file:
+    file.write(f"Conflict Rates by Approach Across All Intersections:\n{conflict_rates.to_string()}\n")
+    file.write(f"Chi-Square Test: chi2 = {chi2}, p-value = {p}\n")
+    if 'r2' in locals():
         file.write(f'R^2 Score for polynomial regression: {r2}\n')